--- conflicted
+++ resolved
@@ -17,14 +17,11 @@
 dynamic = ["version"]
 
 dependencies = [
-<<<<<<< HEAD
     "SQLAlchemy",
     "psycopg2-binary",
-    "pandas"
-=======
+    "pandas",
     "pymongo",
     "pydantic"
->>>>>>> 992e29d6
 ]
 
 [project.optional-dependencies]
