"""Module to interface with the DocumentDB"""

import json
<<<<<<< HEAD
import logging
=======
>>>>>>> e7d75c8e
from sys import getsizeof
from typing import List, Optional

import boto3
import requests
from botocore.auth import SigV4Auth
from botocore.awsrequest import AWSRequest
from requests import Response

from aind_data_access_api.models import DataAssetRecord


class Client:
    """Class to create client to interface with DocumentDB via an API
    Gateway."""

    def __init__(
        self,
        host: str,
        database: str,
        collection: str,
        version: str = "v1",
        boto_session=None,
    ):
        """Class constructor."""
        self.host = host.strip("/")
        self.database = database
        self.collection = collection
        self.version = version
        self._boto_session = boto_session

    @property
    def _base_url(self):
        """Construct base url to interface with a collection in a database."""
        return (
            f"https://{self.host}/{self.version}/{self.database}/"
            f"{self.collection}"
        )

    @property
    def _update_one_url(self):
        """Url to update one record"""
        return (
            f"https://{self.host}/{self.version}/{self.database}/"
            f"{self.collection}/update_one"
        )

    @property
    def _bulk_write_url(self):
        """Url to bulk write many records."""
        return (
            f"https://{self.host}/{self.version}/{self.database}/"
            f"{self.collection}/bulk_write"
        )

    @property
    def __boto_session(self):
        """Boto3 session"""
        if self._boto_session is None:
            self._boto_session = boto3.session.Session()
        return self._boto_session

    def _signed_request(
        self, url: str, method: str, data: Optional[str] = None
    ) -> AWSRequest:
        """Create a signed request to write to the document store.
        Permissions are managed through AWS."""
        aws_request = AWSRequest(
            url=url,
            method=method,
            data=data,
            headers={"Content-Type": "application/json"},
        )
        SigV4Auth(
            self.__boto_session.get_credentials(),
            "execute-api",
            self.__boto_session.region_name,
        ).add_auth(aws_request)
        return aws_request

    def _count_records(self, filter_query: Optional[dict] = None):
        """Methods to count the number of records in a collection."""
        params = {
            "count_records": str(True),
        }
        if filter_query is not None:
            params["filter"] = json.dumps(filter_query)
        response = requests.get(self._base_url, params=params)
        response_json = response.json()
        body = response_json.get("body")
        return json.loads(body)

    def _get_records(
        self,
        filter_query: Optional[dict] = None,
        projection: Optional[dict] = None,
        sort: Optional[dict] = None,
        limit: int = 0,
        skip: int = 0,
    ) -> List[dict]:
        """Retrieve records from collection."""
<<<<<<< HEAD
        params = {"limit": str(limit), "skip": str(skip)}
        if filter_query is not None:
            params["filter"] = json.dumps(filter_query)
        if projection is not None:
            params["projection"] = json.dumps(projection)
        if sort is not None:
            params["sort"] = json.dumps(sort)

        response = requests.get(self._base_url, params=params)
        response_json = response.json()
        body = response_json.get("body")
        if body is None:
            raise KeyError("Body not found in json response")
        else:
=======
        if query is None:
            response = requests.get(self._base_url)
        else:
            response = requests.get(self._base_url, params={"filter": query})
        response_json = response.json()
        body = response_json.get("body")
        if body is None:
            raise KeyError("Body not found in json response")
        else:
>>>>>>> e7d75c8e
            return json.loads(body)

    def _upsert_one_record(
        self, record_filter: dict, update: dict
    ) -> Response:
        """Upsert a single record into the collection."""
        data = json.dumps(
            {"filter": record_filter, "update": update, "upsert": "True"}
        )
        signed_header = self._signed_request(
            method="POST", url=self._update_one_url, data=data
        )
        return requests.post(
            url=self._update_one_url,
            headers=dict(signed_header.headers),
            data=data,
        )

    def _bulk_write(self, operations: List[dict]) -> Response:
        """Bulk write many records into the collection."""

        data = json.dumps(operations)
        signed_header = self._signed_request(
            method="POST", url=self._bulk_write_url, data=data
        )
        return requests.post(
            url=self._bulk_write_url,
            headers=dict(signed_header.headers),
            data=data,
        )


class MetadataDbClient(Client):
    """Class to manage reading and writing to metadata db"""

    def retrieve_data_asset_records(
<<<<<<< HEAD
        self,
        filter_query: Optional[dict] = None,
        projection: Optional[dict] = None,
        sort: Optional[dict] = None,
        limit=0,
        paginate=True,
=======
        self, query: Optional[dict] = None
>>>>>>> e7d75c8e
    ) -> List[DataAssetRecord]:
        """Retrieve data asset records"""
        if paginate is False:
            records = self._get_records(
                filter_query=filter_query,
                projection=projection,
                sort=sort,
                limit=limit,
            )
        else:
            BATCH_SIZE = 10
            MAX_ITER = 20000
            # Get record count
            record_counts = self._count_records(filter_query)
            total_record_count = record_counts["total_record_count"]
            filtered_record_count = record_counts["filtered_record_count"]
            if filtered_record_count <= BATCH_SIZE:
                records = self._get_records(
                    filter_query=filter_query, projection=projection, sort=sort
                )
            else:
                records = []
                errors = []
                num_of_records_collected = 0
                limit = filtered_record_count if limit == 0 else limit
                skip = 0
                iter_count = 0
                while (
                    skip < total_record_count
                    and num_of_records_collected
                    < min(filtered_record_count, limit)
                    and iter_count < MAX_ITER
                ):
                    try:
                        batched_records = self._get_records(
                            filter_query=filter_query,
                            projection=projection,
                            sort=sort,
                            limit=BATCH_SIZE,
                            skip=skip,
                        )
                        num_of_records_collected += len(batched_records)
                        records.extend(batched_records)
                    except Exception as e:
                        logging.error(repr(e))
                        errors.append(repr(e))
                    skip = skip + BATCH_SIZE
                    iter_count += 1
                    # TODO: Add optional progress bar?
                records = records[0:limit]

<<<<<<< HEAD
        data_asset_records = []
        for record in records:
=======
        docdb_records = self._get_records(query=query)
        data_asset_records = []
        for record in docdb_records:
>>>>>>> e7d75c8e
            data_asset_records.append(DataAssetRecord(**record))
        return data_asset_records

    def upsert_one_record(
        self, data_asset_record: DataAssetRecord
    ) -> Response:
        """Upsert one record"""

        response = self._upsert_one_record(
            record_filter={"_id": data_asset_record.id},
            update={"$set": json.loads(data_asset_record.json(by_alias=True))},
        )
        return response

    @staticmethod
    def _record_to_operation(record: str, record_id: str) -> dict:
        """Maps a record into an operation"""
        return {
            "UpdateOne": {
                "filter": {"_id": record_id},
                "update": {"$set": json.loads(record)},
                "upsert": "True",
            }
        }

    def upsert_list_of_records(
        self,
        data_asset_records: List[DataAssetRecord],
        max_payload_size: int = 2e6,
    ) -> List[Response]:
        """
        Upsert a list of records. There's a limit to the size of the
        request that can be sent, so we chunk the requests.
        Parameters
        ----------
        data_asset_records : List[DataAssetRecord]
          List of records to upsert into the DocDB database
        max_payload_size : int
          Chunk requests into smaller lists no bigger than this value in bytes.
          If a single record is larger than this value in bytes, an attempt
          will be made to upsert the record but will most likely receive a 413
          status code. The Default is 2e6 bytes. The max payload for the API
          Gateway including headers is 10MB.

        Returns
        -------
        List[Response]
          A list of responses from the API Gateway.
        """
        if len(data_asset_records) == 0:
            return []
        else:
            first_index = 0
            end_index = len(data_asset_records)
            second_index = 1
            responses = []
            record_json = data_asset_records[first_index].json(by_alias=True)
            total_size = getsizeof(record_json)
            operations = [
                self._record_to_operation(
                    record=record_json,
                    record_id=data_asset_records[first_index].id,
                )
            ]
            while second_index < end_index + 1:
                if second_index == end_index:
                    response = self._bulk_write(operations)
                    responses.append(response)
                else:
                    record_json = data_asset_records[second_index].json(
                        by_alias=True
                    )
                    record_size = getsizeof(record_json)
                    if total_size + record_size > max_payload_size:
                        response = self._bulk_write(operations)
                        responses.append(response)
                        first_index = second_index
                        operations = [
                            self._record_to_operation(
                                record=record_json,
                                record_id=data_asset_records[first_index].id,
                            )
                        ]
                        total_size = record_size
                    else:
                        operations.append(
                            self._record_to_operation(
                                record=record_json,
                                record_id=data_asset_records[second_index].id,
                            )
                        )
                        total_size += record_size
                second_index = second_index + 1
        return responses<|MERGE_RESOLUTION|>--- conflicted
+++ resolved
@@ -1,10 +1,7 @@
 """Module to interface with the DocumentDB"""
 
 import json
-<<<<<<< HEAD
 import logging
-=======
->>>>>>> e7d75c8e
 from sys import getsizeof
 from typing import List, Optional
 
@@ -106,7 +103,6 @@
         skip: int = 0,
     ) -> List[dict]:
         """Retrieve records from collection."""
-<<<<<<< HEAD
         params = {"limit": str(limit), "skip": str(skip)}
         if filter_query is not None:
             params["filter"] = json.dumps(filter_query)
@@ -121,17 +117,6 @@
         if body is None:
             raise KeyError("Body not found in json response")
         else:
-=======
-        if query is None:
-            response = requests.get(self._base_url)
-        else:
-            response = requests.get(self._base_url, params={"filter": query})
-        response_json = response.json()
-        body = response_json.get("body")
-        if body is None:
-            raise KeyError("Body not found in json response")
-        else:
->>>>>>> e7d75c8e
             return json.loads(body)
 
     def _upsert_one_record(
@@ -168,16 +153,12 @@
     """Class to manage reading and writing to metadata db"""
 
     def retrieve_data_asset_records(
-<<<<<<< HEAD
         self,
         filter_query: Optional[dict] = None,
         projection: Optional[dict] = None,
         sort: Optional[dict] = None,
         limit=0,
         paginate=True,
-=======
-        self, query: Optional[dict] = None
->>>>>>> e7d75c8e
     ) -> List[DataAssetRecord]:
         """Retrieve data asset records"""
         if paginate is False:
@@ -228,15 +209,8 @@
                     iter_count += 1
                     # TODO: Add optional progress bar?
                 records = records[0:limit]
-
-<<<<<<< HEAD
         data_asset_records = []
         for record in records:
-=======
-        docdb_records = self._get_records(query=query)
-        data_asset_records = []
-        for record in docdb_records:
->>>>>>> e7d75c8e
             data_asset_records.append(DataAssetRecord(**record))
         return data_asset_records
 
