"""Test helpers.data_schema module."""

import json
import os
import unittest
from datetime import datetime
from pathlib import Path
from unittest.mock import MagicMock, patch

import pandas as pd
from aind_data_schema.core.quality_control import (
<<<<<<< HEAD
    QualityControl,
=======
    QCEvaluation,
>>>>>>> 2288fc8f
    QCMetric,
    QCStatus,
    QualityControl,
    Stage,
    Status,
)
from aind_data_schema_models.modalities import Modality

from aind_data_access_api.helpers.data_schema import (
    get_quality_control_by_id,
    get_quality_control_by_name,
    get_quality_control_by_names,
    get_quality_control_status_df,
    get_quality_control_value_df,
)

TEST_DIR = Path(os.path.dirname(os.path.realpath(__file__))).parent
TEST_HELPERS_DIR = TEST_DIR / "resources" / "helpers"


class TestHelpersDataSchema(unittest.TestCase):
    """Test methods in data schema."""

    @classmethod
    def setUpClass(cls) -> None:
        """Set up the class by extracting contents from example files."""

        valid_path = TEST_HELPERS_DIR / "quality_control.json"
        with valid_path.open("r") as f:
            cls.example_quality_control = json.load(f)

        invalid_path = TEST_HELPERS_DIR / "quality_control_invalid.json"
        with invalid_path.open("r") as f:
            cls.example_quality_control_invalid = json.load(f)

    @patch(
        "aind_data_schema.core.quality_control."
        "QualityControl.model_validate_json"
    )
    def test_get_qc_id(self, mock_model_validate_json: MagicMock):
        """Test get_quality_control function."""
        mock_model_validate_json.return_value = "mock validated qc"
        # Get json dict from test file
        client = MagicMock()
        client.retrieve_docdb_records.return_value = [
            {"_id": "abcd", "quality_control": self.example_quality_control}
        ]

        qc = get_quality_control_by_id(client, _id="123")

        self.assertEqual(qc, "mock validated qc")
        mock_model_validate_json.assert_called_once_with(
            json.dumps(self.example_quality_control)
        )

    @patch(
        "aind_data_schema.core.quality_control."
        "QualityControl.model_validate_json"
    )
    def test_get_qc_name(self, mock_model_validate_json: MagicMock):
        """Test get_quality_control function."""
        mock_model_validate_json.return_value = "mock validated qc"
        # Get json dict from test file
        client = MagicMock()
        client.retrieve_docdb_records.return_value = [
            {"_id": "abcd", "quality_control": self.example_quality_control}
        ]

        qc = get_quality_control_by_name(client, name="123")

        self.assertEqual(qc, "mock validated qc")
        mock_model_validate_json.assert_called_once_with(
            json.dumps(self.example_quality_control)
        )

    def test_get_qc_no_record(self):
        """Test that a value error is raised when no record exists."""
        client = MagicMock()
        client.retrieve_docdb_records.return_value = []

        self.assertRaises(
            ValueError, get_quality_control_by_id, client, _id="123"
        )

    def test_get_qc_invalid(self):
        """Test that a value error is raised when qc is invalid."""
        # Get json dict from test file

        client = MagicMock()
        client.retrieve_docdb_records.return_value = [
            {
                "_id": "abcd",
                "quality_control": self.example_quality_control_invalid,
            }
        ]

        self.assertRaises(
            ValueError, get_quality_control_by_id, client, _id="123"
        )

    def test_get_qc_invalid_allowed(self):
        """Test that a dict is returned when we allow invalid."""
        # Get json dict from test file
        client = MagicMock()
        client.retrieve_docdb_records.return_value = [
            {
                "_id": "abcd",
                "quality_control": self.example_quality_control_invalid,
            }
        ]

        qc = get_quality_control_by_id(client, _id="123", allow_invalid=True)

        self.assertEqual(qc, self.example_quality_control_invalid)

    def test_get_qc_no_name(self):
        """Test that a value error is raised when no record exists."""
        client = MagicMock()
        client.retrieve_docdb_records.return_value = []

        self.assertRaises(
            ValueError, get_quality_control_by_name, client, name="123"
        )

    def test_get_qc_no_qc(self):
        """Test that a value error is raised when no qc exists."""
        # Get json dict from test file
        client = MagicMock()
        client.retrieve_docdb_records.return_value = [{"_id": "abcd"}]

        self.assertRaises(
            ValueError, get_quality_control_by_id, client, _id="123"
        )

        client.retrieve_docdb_records.return_value = [
            {"_id": "abcd", "quality_control": None}
        ]

        self.assertRaises(
            ValueError, get_quality_control_by_id, client, _id="123"
        )

    @patch(
        "aind_data_access_api.helpers.data_schema.get_quality_control_by_names"
    )
    def test_get_qc_value_df(
        self, mock_get_quality_control_by_names: MagicMock
    ):
        """Test that a dataframe is correctly returned"""

        status = QCStatus(
            evaluator="Dan",
            status=Status.PASS,
            timestamp=datetime.now(),
        )
        metric0 = QCMetric(
            name="Metric0",
            modality=Modality.ECEPHYS,
            stage=Stage.RAW,
            value=0,
            status_history=[
                status,
            ],
        )

        mock_get_quality_control_by_names.return_value = [
            QualityControl(
                metrics=[metric0],
                default_grouping=["test_grouping"],
            )
        ]

        client = MagicMock()

        test_df = pd.DataFrame(
            {
                "name": ["fake_name"],
                "Metric0": [0],
            }
        )

        qc_df = get_quality_control_value_df(client, ["fake_name"])

        pd.testing.assert_frame_equal(test_df, qc_df)

    @patch(
        "aind_data_access_api.helpers.data_schema.get_quality_control_by_names"
    )
    def test_get_qc_status_df(
        self, mock_get_quality_control_by_names: MagicMock
    ):
        """Test that a dataframe is correctly returned"""

        status = QCStatus(
            evaluator="Dan",
            status=Status.PASS,
            timestamp=datetime.now(),
        )
        metric0 = QCMetric(
            name="Metric0",
            modality=Modality.ECEPHYS,
            stage=Stage.RAW,
            value=0,
            status_history=[
                status,
            ],
        )

        mock_get_quality_control_by_names.return_value = [
            QualityControl(
                metrics=[metric0],
                default_grouping=["test_grouping"],
            )
        ]

        client = MagicMock()

        test_df = pd.DataFrame(
            {
                "name": ["fake_name"],
                "Metric0": [Status.PASS],
            }
        )

        qc_df = get_quality_control_status_df(client, ["fake_name"])

        pd.testing.assert_frame_equal(test_df, qc_df)

    def test_get_quality_control_by_names_valid(self):
        """Test retrieving valid QualityControl objects."""
        mock_client = MagicMock()

        mock_records = [
            {"quality_control": self.example_quality_control.copy()},
            {"quality_control": self.example_quality_control.copy()},
        ]
        mock_client.fetch_records_by_filter_list.return_value = mock_records

        result = get_quality_control_by_names(
            client=mock_client,
            names=["name1", "name2"],
            allow_invalid=False,
        )

        self.assertEqual(len(result), 2)
        self.assertEqual(result[0].metrics[0].name, "Probe A drift")
        self.assertEqual(result[1].metrics[0].name, "Probe A drift")
        mock_client.fetch_records_by_filter_list.assert_called_once_with(
            filter_key="name",
            filter_values=["name1", "name2"],
            projection={"quality_control": 1},
        )

    def test_get_quality_control_by_names_invalid(self):
        """Test retrieving invalid QualityControl objects."""
        mock_client = MagicMock()
        mock_records = [
            {"quality_control": {"invalid_field": "invalid_value"}},
            {"quality_control": {"invalid_field": "another_invalid_value"}},
        ]
        mock_client.fetch_records_by_filter_list.return_value = mock_records

        result = get_quality_control_by_names(
            client=mock_client,
            names=["name1", "name2"],
            allow_invalid=True,
        )

        self.assertEqual(len(result), 2)
        self.assertEqual(result[0]["invalid_field"], "invalid_value")
        self.assertEqual(result[1]["invalid_field"], "another_invalid_value")
        mock_client.fetch_records_by_filter_list.assert_called_once_with(
            filter_key="name",
            filter_values=["name1", "name2"],
            projection={"quality_control": 1},
        )

    def test_get_quality_control_by_names_no_records(self):
        """Test when no records are found."""
        mock_client = MagicMock()
        mock_client.fetch_records_by_filter_list.return_value = []

        result = get_quality_control_by_names(
            client=mock_client,
            names=["name1", "name2"],
            allow_invalid=False,
        )

        self.assertEqual(result, [])
        mock_client.fetch_records_by_filter_list.assert_called_once_with(
            filter_key="name",
            filter_values=["name1", "name2"],
            projection={"quality_control": 1},
        )

    def test_get_qc_value_df_with_example_data(self):
        """Test get_quality_control_value_df with actual example QC data."""
        mock_client = MagicMock()
        mock_client.fetch_records_by_filter_list.return_value = [
            {"quality_control": self.example_quality_control.copy()},
            {"quality_control": self.example_quality_control.copy()},
        ]

        result_df = get_quality_control_value_df(
            client=mock_client, names=["session1", "session2"]
        )

        # Check that we got the right shape
        self.assertEqual(len(result_df), 2)
        self.assertEqual(list(result_df["name"]), ["session1", "session2"])

        # Check specific values from the example QC data
        expected_columns = [
            "name",
            "Probe A drift",
            "Probe B drift",
            "Probe C drift",
            "Expected frame count",
            "Video 1 frame count",
            "Video 2 num frames",
            "ProbeA",
            "ProbeB",
            "ProbeC",
        ]
        self.assertEqual(
            sorted(result_df.columns.tolist()), sorted(expected_columns)
        )

        # Check specific values
        self.assertEqual(result_df["Probe C drift"].iloc[0], "Low")
        self.assertEqual(result_df["Expected frame count"].iloc[0], 662)
        self.assertEqual(result_df["Video 1 frame count"].iloc[0], 662)
        self.assertEqual(result_df["ProbeA"].iloc[0], True)
        self.assertEqual(result_df["ProbeB"].iloc[0], True)
        self.assertEqual(result_df["ProbeC"].iloc[0], True)

        # Check that Probe A and B drift have complex value structures
        probe_a_value = result_df["Probe A drift"].iloc[0]
        self.assertIsInstance(probe_a_value, dict)
        self.assertEqual(probe_a_value["value"], "")
        self.assertEqual(probe_a_value["type"], "dropdown")

        probe_b_value = result_df["Probe B drift"].iloc[0]
        self.assertIsInstance(probe_b_value, dict)
        self.assertEqual(probe_b_value["value"], "")
        self.assertEqual(probe_b_value["type"], "checkbox")

    def test_get_qc_status_df_with_example_data(self):
        """Test get_quality_control_status_df with actual example QC data."""
        mock_client = MagicMock()
        mock_client.fetch_records_by_filter_list.return_value = [
            {"quality_control": self.example_quality_control.copy()},
            {"quality_control": self.example_quality_control.copy()},
        ]

        # Use a date after the timestamps in the example data
        test_date = datetime(
            2022, 11, 23, tzinfo=datetime.now().astimezone().tzinfo
        )

        result_df = get_quality_control_status_df(
            client=mock_client, names=["session1", "session2"], date=test_date
        )

        # Check that we got the right shape
        self.assertEqual(len(result_df), 2)
        self.assertEqual(list(result_df["name"]), ["session1", "session2"])

        # Check specific status values from the example QC data
        expected_columns = [
            "name",
            "Probe A drift",
            "Probe B drift",
            "Probe C drift",
            "Expected frame count",
            "Video 1 frame count",
            "Video 2 num frames",
            "ProbeA",
            "ProbeB",
            "ProbeC",
        ]
        self.assertEqual(
            sorted(result_df.columns.tolist()), sorted(expected_columns)
        )

        # Check specific status values
        self.assertEqual(result_df["Probe C drift"].iloc[0], Status.PASS)
        self.assertEqual(
            result_df["Expected frame count"].iloc[0], Status.PASS
        )
        self.assertEqual(result_df["Video 1 frame count"].iloc[0], Status.PASS)
        self.assertEqual(result_df["Video 2 num frames"].iloc[0], Status.PASS)
        self.assertEqual(result_df["ProbeA"].iloc[0], Status.PASS)
        self.assertEqual(result_df["ProbeB"].iloc[0], Status.PASS)
        self.assertEqual(result_df["ProbeC"].iloc[0], Status.PASS)

        # Check that Probe A and B drift have pending status
        self.assertEqual(result_df["Probe A drift"].iloc[0], Status.PENDING)
        self.assertEqual(result_df["Probe B drift"].iloc[0], Status.PENDING)

    def test_get_qc_status_df_with_date_filtering(self):
        """Test get_quality_control_status_df correctly filters by date."""
        mock_client = MagicMock()
        mock_client.fetch_records_by_filter_list.return_value = [
            {"quality_control": self.example_quality_control.copy()}
        ]

        # Use a date before the timestamps in the example data
        early_date = datetime(
            2022, 11, 21, tzinfo=datetime.now().astimezone().tzinfo
        )

        result_df = get_quality_control_status_df(
            client=mock_client, names=["session1"], date=early_date
        )

        # Since the date is before all status timestamps, no statuses found
        # The function should only include the name column
        self.assertEqual(len(result_df), 1)
        self.assertEqual(list(result_df["name"]), ["session1"])

        metric_columns = [col for col in result_df.columns if col != "name"]
        self.assertEqual(len(metric_columns), 0)


if __name__ == "__main__":
    unittest.main()<|MERGE_RESOLUTION|>--- conflicted
+++ resolved
@@ -9,14 +9,9 @@
 
 import pandas as pd
 from aind_data_schema.core.quality_control import (
-<<<<<<< HEAD
     QualityControl,
-=======
-    QCEvaluation,
->>>>>>> 2288fc8f
     QCMetric,
     QCStatus,
-    QualityControl,
     Stage,
     Status,
 )
